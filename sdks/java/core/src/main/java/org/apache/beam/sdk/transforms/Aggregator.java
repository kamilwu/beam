/*
 * Licensed to the Apache Software Foundation (ASF) under one
 * or more contributor license agreements.  See the NOTICE file
 * distributed with this work for additional information
 * regarding copyright ownership.  The ASF licenses this file
 * to you under the Apache License, Version 2.0 (the
 * "License"); you may not use this file except in compliance
 * with the License.  You may obtain a copy of the License at
 *
 *     http://www.apache.org/licenses/LICENSE-2.0
 *
 * Unless required by applicable law or agreed to in writing, software
 * distributed under the License is distributed on an "AS IS" BASIS,
 * WITHOUT WARRANTIES OR CONDITIONS OF ANY KIND, either express or implied.
 * See the License for the specific language governing permissions and
 * limitations under the License.
 */
package org.apache.beam.sdk.transforms;

import org.apache.beam.sdk.transforms.Combine.CombineFn;
import org.apache.beam.sdk.util.ExecutionContext;

/**
 * An {@code Aggregator<InputT>} enables monitoring of values of type {@code InputT},
 * to be combined across all bundles.
 *
 * <p>Aggregators are created by calling
 * {@link DoFn#createAggregator DoFn.createAggregator},
 * typically from the {@link DoFn} constructor. Elements can be added to the
 * {@code Aggregator} by calling {@link Aggregator#addValue}.
 *
 * <p>Aggregators are visible in the monitoring UI, when the pipeline is run
 * using DataflowRunner or BlockingDataflowRunner, along with
 * their current value. Aggregators may not become visible until the system
 * begins executing the ParDo transform that created them and/or their initial
 * value is changed.
 *
 * <p>Example:
 * <pre> {@code
 * class MyDoFn extends DoFn<String, String> {
 *   private Aggregator<Integer, Integer> myAggregator;
 *
 *   public MyDoFn() {
 *     myAggregator = createAggregator("myAggregator", new Sum.SumIntegerFn());
 *   }
 *
 *   @ProcessElement
 *   public void processElement(ProcessContext c) {
 *     myAggregator.addValue(1);
 *   }
 * }
 * } </pre>
 *
 * @param <InputT> the type of input values
 * @param <OutputT> the type of output values
 */
public interface Aggregator<InputT, OutputT> {

  /**
   * Adds a new value into the Aggregator.
   */
  void addValue(InputT value);

  /**
   * Returns the name of the Aggregator.
   */
  String getName();

  /**
   * Returns the {@link CombineFn}, which combines input elements in the
   * aggregator.
   */
  CombineFn<InputT, ?, OutputT> getCombineFn();

  /**
   * @deprecated this is for use only by runners and exists only for a migration period. Please
   * use the identical interface in org.apache.beam.runners.core
   */
  @Deprecated
  interface AggregatorFactory {
    /**
     * Create an aggregator with the given {@code name} and {@link CombineFn}.
     *
     *  <p>This method is called to create an aggregator for a {@link DoFn}. It receives the
     *  class of the {@link DoFn} being executed and the context of the step it is being
     *  executed in.
     */
    <InputT, AccumT, OutputT> Aggregator<InputT, OutputT> createAggregatorForDoFn(
        Class<?> fnClass, ExecutionContext.StepContext stepContext,
        String aggregatorName, CombineFn<InputT, AccumT, OutputT> combine);
  }
<<<<<<< HEAD

  // TODO: Consider the following additional API conveniences:
  // - In addition to createAggregator(), consider adding getAggregator() to
  //   avoid the need to store the aggregator locally in a DoFn, i.e., create
  //   if not already present.
  // - Add a shortcut for the most common aggregator:
  //   c.createAggregator("name", new Sum.SumIntegerFn()).
=======
>>>>>>> f2fe1ae4
}<|MERGE_RESOLUTION|>--- conflicted
+++ resolved
@@ -89,14 +89,4 @@
         Class<?> fnClass, ExecutionContext.StepContext stepContext,
         String aggregatorName, CombineFn<InputT, AccumT, OutputT> combine);
   }
-<<<<<<< HEAD
-
-  // TODO: Consider the following additional API conveniences:
-  // - In addition to createAggregator(), consider adding getAggregator() to
-  //   avoid the need to store the aggregator locally in a DoFn, i.e., create
-  //   if not already present.
-  // - Add a shortcut for the most common aggregator:
-  //   c.createAggregator("name", new Sum.SumIntegerFn()).
-=======
->>>>>>> f2fe1ae4
 }