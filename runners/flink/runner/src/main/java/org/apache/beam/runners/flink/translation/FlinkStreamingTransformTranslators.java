--- conflicted
+++ resolved
@@ -57,10 +57,7 @@
 import org.apache.beam.sdk.transforms.ParDo;
 import org.apache.beam.sdk.transforms.join.RawUnionValue;
 import org.apache.beam.sdk.transforms.join.UnionCoder;
-<<<<<<< HEAD
-=======
 import org.apache.beam.sdk.transforms.reflect.DoFnSignature;
->>>>>>> 57d9bbd7
 import org.apache.beam.sdk.transforms.reflect.DoFnSignatures;
 import org.apache.beam.sdk.transforms.windowing.BoundedWindow;
 import org.apache.beam.sdk.transforms.windowing.GlobalWindow;
@@ -341,21 +338,8 @@
         ParDo.Bound<InputT, OutputT> transform,
         FlinkStreamingTranslationContext context) {
 
-<<<<<<< HEAD
-      DoFn<InputT, OutputT> doFn = transform.getNewFn();
-      if (DoFnSignatures.getSignature(doFn.getClass()).stateDeclarations().size() > 0) {
-        throw new UnsupportedOperationException(
-            String.format(
-                "Found %s annotations on %s, but %s cannot yet be used with state in the %s.",
-                DoFn.StateId.class.getSimpleName(),
-                doFn.getClass().getName(),
-                DoFn.class.getSimpleName(),
-                FlinkRunner.class.getSimpleName()));
-      }
-=======
       DoFn<InputT, OutputT> doFn = transform.getFn();
       rejectStateAndTimers(doFn);
->>>>>>> 57d9bbd7
 
       WindowingStrategy<?, ?> windowingStrategy =
           context.getOutput(transform).getWindowingStrategy();
@@ -506,21 +490,8 @@
         ParDo.BoundMulti<InputT, OutputT> transform,
         FlinkStreamingTranslationContext context) {
 
-<<<<<<< HEAD
-      DoFn<InputT, OutputT> doFn = transform.getNewFn();
-      if (DoFnSignatures.getSignature(doFn.getClass()).stateDeclarations().size() > 0) {
-        throw new UnsupportedOperationException(
-            String.format(
-                "Found %s annotations on %s, but %s cannot yet be used with state in the %s.",
-                DoFn.StateId.class.getSimpleName(),
-                doFn.getClass().getName(),
-                DoFn.class.getSimpleName(),
-                FlinkRunner.class.getSimpleName()));
-      }
-=======
       DoFn<InputT, OutputT> doFn = transform.getFn();
       rejectStateAndTimers(doFn);
->>>>>>> 57d9bbd7
 
       // we assume that the transformation does not change the windowing strategy.
       WindowingStrategy<?, ?> windowingStrategy =
